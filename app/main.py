import logging
from importlib.resources import files

import cv2
import numpy as np
import make87 as m87
from make87_messages.geometry.box.box_2d_aligned_pb2 import Box2DAxisAligned
from make87_messages.image.compressed.image_jpeg_pb2 import ImageJPEG
from make87_messages.core.header_pb2 import Header

def main():
<<<<<<< HEAD
    initialize()
    image_topic = get_subscriber(name="IMAGE_DATA", message_type=ImageJPEG)
    bbox_2d_topic = get_publisher(name="BOUNDING_BOX_2D", message_type=Box2DAxisAligned)
=======
    m87.initialize()
    image_topic = m87.get_subscriber(name="IMAGE_DATA", message_type=ImageJPEG)
    bbox_2d_topic = m87.get_publisher(name="BOUNDING_BOX_2D", message_type=Box2DAxisAligned)
>>>>>>> 57d0549f

    model_path = files("app") / "res" / "face_detection_yunet_2023mar.onnx"
    face_detector = cv2.FaceDetectorYN.create(model=str(model_path), config="", input_size=(0, 0))

    def callback(message: ImageJPEG):
        image = cv2.imdecode(np.frombuffer(message.data, dtype=np.uint8), cv2.IMREAD_UNCHANGED)
        logging.info(f"Received image with shape: {image.shape}")

        height, width, _ = image.shape
        face_detector.setInputSize((width, height))

        _, faces = face_detector.detect(image)


        faces = faces if faces is not None else []
        for face in faces:
            header = m87.header_from_message(header_cls=Header, message=message, append_entity_path="face", set_current_time=True)
            bbox_2d = Box2DAxisAligned(x=face[0], y=face[1], width=face[2], height=face[3], header=header)
            bbox_2d_topic.publish(bbox_2d)
            logging.info(f"Published bounding box: {bbox_2d}")

    image_topic.subscribe(callback)
    m87.loop()


if __name__ == "__main__":
    main()<|MERGE_RESOLUTION|>--- conflicted
+++ resolved
@@ -9,15 +9,9 @@
 from make87_messages.core.header_pb2 import Header
 
 def main():
-<<<<<<< HEAD
-    initialize()
-    image_topic = get_subscriber(name="IMAGE_DATA", message_type=ImageJPEG)
-    bbox_2d_topic = get_publisher(name="BOUNDING_BOX_2D", message_type=Box2DAxisAligned)
-=======
     m87.initialize()
     image_topic = m87.get_subscriber(name="IMAGE_DATA", message_type=ImageJPEG)
     bbox_2d_topic = m87.get_publisher(name="BOUNDING_BOX_2D", message_type=Box2DAxisAligned)
->>>>>>> 57d0549f
 
     model_path = files("app") / "res" / "face_detection_yunet_2023mar.onnx"
     face_detector = cv2.FaceDetectorYN.create(model=str(model_path), config="", input_size=(0, 0))
